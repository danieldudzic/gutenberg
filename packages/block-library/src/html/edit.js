--- conflicted
+++ resolved
@@ -76,12 +76,6 @@
 				<Disabled.Consumer>
 					{ ( isDisabled ) =>
 						isPreview || isDisabled ? (
-<<<<<<< HEAD
-							<SandBox
-								html={ attributes.content }
-								styles={ styles }
-							/>
-=======
 							<>
 								<SandBox
 									html={ attributes.content }
@@ -96,7 +90,6 @@
 									<div className="block-library-html__preview-overlay"></div>
 								) }
 							</>
->>>>>>> 251bab45
 						) : (
 							<PlainText
 								value={ attributes.content }

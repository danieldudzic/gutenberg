--- conflicted
+++ resolved
@@ -27,10 +27,7 @@
 	},
 	"dependencies": {
 		"@babel/runtime": "^7.12.5",
-<<<<<<< HEAD
-=======
 		"@wordpress/hooks": "file:../hooks",
->>>>>>> e8b901cb
 		"gettext-parser": "^1.3.1",
 		"lodash": "^4.17.19",
 		"memize": "^1.1.0",

--- conflicted
+++ resolved
@@ -14,11 +14,7 @@
 
 ## 1.46.1
 * [**] Make inserter long-press options "add to beginning" and "add to end" always available. [#28610]
-<<<<<<< HEAD
-* [**] Add support for setting Cover block focal point. [#25810]
-=======
 * [*] Fix crash when Column block width attribute was empty. [#29015]
->>>>>>> 37112e2d
 
 ## 1.46.0
 * [***] New Block: Audio [#27401, #27467, #28594]

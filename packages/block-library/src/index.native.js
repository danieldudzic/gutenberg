/**
 * WordPress dependencies
 */
import {
	registerBlockType,
	setDefaultBlockName,
	setUnregisteredTypeHandlerName,
	setGroupingBlockName,
} from '@wordpress/blocks';

/**
 * Internal dependencies
 */
import * as paragraph from './paragraph';
import * as image from './image';
import * as heading from './heading';
import * as quote from './quote';
import * as gallery from './gallery';
import * as archives from './archives';
import * as audio from './audio';
import * as button from './button';
import * as calendar from './calendar';
import * as categories from './categories';
import * as code from './code';
import * as columns from './columns';
import * as column from './column';
import * as cover from './cover';
import * as embed from './embed';
import * as file from './file';
import * as html from './html';
import * as mediaText from './media-text';
import * as latestComments from './latest-comments';
import * as latestPosts from './latest-posts';
import * as list from './list';
import * as missing from './missing';
import * as more from './more';
import * as nextpage from './nextpage';
import * as preformatted from './preformatted';
import * as pullquote from './pullquote';
import * as reusableBlock from './block';
import * as rss from './rss';
import * as search from './search';
import * as separator from './separator';
import * as shortcode from './shortcode';
import * as spacer from './spacer';
import * as subhead from './subhead';
import * as table from './table';
import * as textColumns from './text-columns';
import * as verse from './verse';
import * as video from './video';
import * as tagCloud from './tag-cloud';
import * as group from './group';
import * as buttons from './buttons';

export const coreBlocks = [
	// Common blocks are grouped at the top to prioritize their display
	// in various contexts — like the inserter and auto-complete components.
	paragraph,
	image,
	heading,
	gallery,
	list,
	quote,

	// Register all remaining core blocks.
	shortcode,
	archives,
	audio,
	button,
	calendar,
	categories,
	code,
	columns,
	column,
	cover,
	embed,
	...embed.common,
	...embed.others,
	file,
	html,
	mediaText,
	latestComments,
	latestPosts,
	missing,
	more,
	nextpage,
	preformatted,
	pullquote,
	rss,
	search,
	separator,
	reusableBlock,
	spacer,
	subhead,
	table,
	tagCloud,
	textColumns,
	verse,
	video,
	buttons,
].reduce( ( accumulator, block ) => {
	accumulator[ block.name ] = block;
	return accumulator;
}, {} );

/**
 * Function to register an individual block.
 *
 * @param {Object} block The block to be registered.
 *
 */
const registerBlock = ( block ) => {
	if ( ! block ) {
		return;
	}
	const { metadata, settings, name } = block;
	registerBlockType( name, {
		...metadata,
		...settings,
	} );
};

// only enable code block for development
// eslint-disable-next-line no-undef
const devOnly = ( block ) => ( !! __DEV__ ? block : null );

/**
 * Function to register core blocks provided by the block editor.
 *
 * @example
 * ```js
 * import { registerCoreBlocks } from '@wordpress/block-library';
 *
 * registerCoreBlocks();
 * ```
 */
export const registerCoreBlocks = () => {
	[
		paragraph,
		heading,
		devOnly( code ),
		missing,
		more,
		image,
		video,
		nextpage,
		separator,
		list,
		quote,
		mediaText,
		preformatted,
		gallery,
		group,
		button,
		spacer,
		shortcode,
<<<<<<< HEAD
		buttons,
=======
		devOnly( verse ),
		cover,
>>>>>>> d6b5e8e5
	].forEach( registerBlock );

	setDefaultBlockName( paragraph.name );
	setUnregisteredTypeHandlerName( missing.name );
	if ( group ) {
		setGroupingBlockName( group.name );
	}
};<|MERGE_RESOLUTION|>--- conflicted
+++ resolved
@@ -154,12 +154,9 @@
 		button,
 		spacer,
 		shortcode,
-<<<<<<< HEAD
 		buttons,
-=======
 		devOnly( verse ),
 		cover,
->>>>>>> d6b5e8e5
 	].forEach( registerBlock );
 
 	setDefaultBlockName( paragraph.name );

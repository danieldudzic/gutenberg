--- conflicted
+++ resolved
@@ -29,7 +29,7 @@
 type PropsType = {
 	initialData: string,
 	initialHtmlModeEnabled: boolean,
-<<<<<<< HEAD
+	initialTitle: string,
 	locale: string,
 };
 
@@ -45,27 +45,6 @@
 			this.setLocale( this.props.locale )
 		}
 	}
-=======
-	initialTitle: string,
-};
-
-const AppProvider = ( { initialTitle, initialData, initialHtmlModeEnabled }: PropsType ) => {
-	if ( initialData === undefined ) {
-		initialData = initialHtml;
-	}
-
-	if ( initialTitle === undefined ) {
-		initialTitle = 'Welcome to Gutenberg!';
-	}
-
-	return (
-		<AppContainer
-			initialHtml={ initialData }
-			initialHtmlModeEnabled={ initialHtmlModeEnabled }
-			initialTitle={ initialTitle } />
-	);
-};
->>>>>>> 8af6464c
 
 	setLocale( locale ) {
 		setLocaleData( getTranslation( locale ) );
@@ -74,11 +53,18 @@
 	render() {
 		const { initialHtmlModeEnabled } = this.props;
 		let initialData = this.props.initialData;
+		let initialTitle = this.props.initialTitle;
 		if ( initialData === undefined ) {
 			initialData = initialHtml;
 		}
+		if ( initialTitle === undefined ) {
+			initialTitle = 'Welcome to Gutenberg!';
+		}
 		return (
-			<AppContainer initialHtml={ initialData } initialHtmlModeEnabled={ initialHtmlModeEnabled }/>
+			<AppContainer
+				initialHtml={ initialData }
+				initialHtmlModeEnabled={ initialHtmlModeEnabled }
+				initialTitle={ initialTitle } />
 		);
 	}
 }

/**
 * Internal dependencies
 */
const {
	initializeEditorPage,
} = require( './__device-tests__/pages/editor-page' );

/**
 * External dependencies
 */
// eslint-disable-next-line import/no-extraneous-dependencies
const JSDOMEnvironment = require( 'jest-environment-jsdom' );

class CustomEnvironment extends JSDOMEnvironment {
	async setup() {
<<<<<<< HEAD
		await super.setup();
		try {
			this.global.editorPage = await initializeEditorPage();
		} catch ( error ) {
			// eslint-disable-next-line no-console
			console.log( 'Cannot initialize environment: ', error );
=======
		try {
			await super.setup();
			this.global.editorPage = await initializeEditorPage();
		} catch ( error ) {
			// eslint-disable-next-line no-console
			console.error( 'E2E setup exception:', error );
>>>>>>> 5dbd3549
		}
	}

	async teardown() {
		if ( this.global.editorPage ) {
			await this.global.editorPage.stopDriver();
		}
		await super.teardown();
	}
}

module.exports = CustomEnvironment;<|MERGE_RESOLUTION|>--- conflicted
+++ resolved
@@ -13,28 +13,17 @@
 
 class CustomEnvironment extends JSDOMEnvironment {
 	async setup() {
-<<<<<<< HEAD
-		await super.setup();
-		try {
-			this.global.editorPage = await initializeEditorPage();
-		} catch ( error ) {
-			// eslint-disable-next-line no-console
-			console.log( 'Cannot initialize environment: ', error );
-=======
 		try {
 			await super.setup();
 			this.global.editorPage = await initializeEditorPage();
 		} catch ( error ) {
 			// eslint-disable-next-line no-console
 			console.error( 'E2E setup exception:', error );
->>>>>>> 5dbd3549
 		}
 	}
 
 	async teardown() {
-		if ( this.global.editorPage ) {
-			await this.global.editorPage.stopDriver();
-		}
+		await this.global.editorPage.stopDriver();
 		await super.teardown();
 	}
 }

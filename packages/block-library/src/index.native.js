/**
 * External dependencies
 */
import { Platform } from 'react-native';
import { sortBy } from 'lodash';

/**
 * WordPress dependencies
 */
import {
	hasBlockSupport,
	registerBlockType,
	setDefaultBlockName,
	setFreeformContentHandlerName,
	setUnregisteredTypeHandlerName,
	setGroupingBlockName,
} from '@wordpress/blocks';
import { addFilter } from '@wordpress/hooks';

/**
 * Internal dependencies
 */
import * as paragraph from './paragraph';
import * as image from './image';
import * as heading from './heading';
import * as quote from './quote';
import * as gallery from './gallery';
import * as archives from './archives';
import * as audio from './audio';
import * as button from './button';
import * as calendar from './calendar';
import * as categories from './categories';
import * as code from './code';
import * as columns from './columns';
import * as column from './column';
import * as cover from './cover';
import * as embed from './embed';
import * as file from './file';
import * as html from './html';
import * as mediaText from './media-text';
import * as latestComments from './latest-comments';
import * as latestPosts from './latest-posts';
import * as list from './list';
import * as missing from './missing';
import * as more from './more';
import * as nextpage from './nextpage';
import * as preformatted from './preformatted';
import * as pullquote from './pullquote';
import * as reusableBlock from './block';
import * as rss from './rss';
import * as search from './search';
import * as separator from './separator';
import * as shortcode from './shortcode';
import * as spacer from './spacer';
import * as subhead from './subhead';
import * as table from './table';
import * as textColumns from './text-columns';
import * as verse from './verse';
import * as video from './video';
import * as tagCloud from './tag-cloud';
import * as classic from './freeform';
import * as group from './group';
import * as buttons from './buttons';
import * as socialLink from './social-link';
import * as socialLinks from './social-links';

export const coreBlocks = [
	// Common blocks are grouped at the top to prioritize their display
	// in various contexts — like the inserter and auto-complete components.
	paragraph,
	image,
	heading,
	gallery,
	list,
	quote,

	// Register all remaining core blocks.
	shortcode,
	archives,
	audio,
	button,
	calendar,
	categories,
	code,
	columns,
	column,
	cover,
	embed,
	file,
	html,
	mediaText,
	latestComments,
	latestPosts,
	missing,
	more,
	nextpage,
	preformatted,
	pullquote,
	rss,
	search,
	separator,
	reusableBlock,
	spacer,
	subhead,
	table,
	tagCloud,
	textColumns,
	verse,
	video,
	classic,
	buttons,
	socialLink,
	socialLinks,
].reduce( ( accumulator, block ) => {
	accumulator[ block.name ] = block;
	return accumulator;
}, {} );

/**
 * Function to register an individual block.
 *
 * @param {Object} block The block to be registered.
 *
 */
const registerBlock = ( block ) => {
	if ( ! block ) {
		return;
	}
	const { metadata, settings, name } = block;
	registerBlockType( name, {
		...metadata,
		...settings,
	} );
};

/**
 * Function to register a block variations e.g. social icons different types.
 *
 * @param {Object} block The block which variations will be registered.
 *
 */
const registerBlockVariations = ( block ) => {
	const { metadata, settings, name } = block;

	sortBy( settings.variations, 'title' ).forEach( ( v ) => {
		registerBlockType( `${ name }-${ v.name }`, {
			...metadata,
			name: `${ name }-${ v.name }`,
			...settings,
			icon: v.icon(),
			title: v.title,
			variations: [],
		} );
	} );
};

// only enable code block for development
// eslint-disable-next-line no-undef
const devOnly = ( block ) => ( !! __DEV__ ? block : null );

// eslint-disable-next-line no-unused-vars
const iOSOnly = ( block ) =>
	Platform.OS === 'ios' ? block : devOnly( block );

// Hide the Classic block and SocialLink block
addFilter(
	'blocks.registerBlockType',
	'core/react-native-editor',
	( settings, name ) => {
		const hiddenBlocks = [ 'core/freeform', 'core/social-link' ];
		if (
			hiddenBlocks.includes( name ) &&
			hasBlockSupport( settings, 'inserter', true )
		) {
			settings.supports = {
				...settings.supports,
				inserter: false,
			};
		}

		return settings;
	}
);

/**
 * Function to register core blocks provided by the block editor.
 *
 * @example
 * ```js
 * import { registerCoreBlocks } from '@wordpress/block-library';
 *
 * registerCoreBlocks();
 * ```
 */
export const registerCoreBlocks = () => {
	// When adding new blocks to this list please also consider updating /src/block-support/supported-blocks.json in the Gutenberg-Mobile repo
	[
		paragraph,
		heading,
		devOnly( code ),
		missing,
		more,
		image,
		video,
		nextpage,
		separator,
		list,
		quote,
		mediaText,
		preformatted,
		gallery,
		columns,
		column,
		group,
		classic,
		button,
		spacer,
		shortcode,
		buttons,
		latestPosts,
		verse,
		cover,
		socialLink,
		socialLinks,
		pullquote,
		file,
<<<<<<< HEAD
		devOnly( audio ),
=======
		devOnly( reusableBlock ),
>>>>>>> a0c91bcd
	].forEach( registerBlock );

	registerBlockVariations( socialLink );
	setDefaultBlockName( paragraph.name );
	setFreeformContentHandlerName( classic.name );
	setUnregisteredTypeHandlerName( missing.name );
	if ( group ) {
		setGroupingBlockName( group.name );
	}
};<|MERGE_RESOLUTION|>--- conflicted
+++ resolved
@@ -224,11 +224,8 @@
 		socialLinks,
 		pullquote,
 		file,
-<<<<<<< HEAD
 		devOnly( audio ),
-=======
 		devOnly( reusableBlock ),
->>>>>>> a0c91bcd
 	].forEach( registerBlock );
 
 	registerBlockVariations( socialLink );

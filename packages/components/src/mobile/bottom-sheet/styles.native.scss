--- conflicted
+++ resolved
@@ -258,7 +258,6 @@
 	color: $dark-secondary;
 }
 
-<<<<<<< HEAD
 // used in both light and dark modes
 .placeholderColor {
 	color: #87a6bc;
@@ -271,8 +270,8 @@
 
 .applyButtonDark {
 	color: $blue-30;
-=======
+}
+
 .flex {
 	flex: 1;
->>>>>>> c348eb6b
 }
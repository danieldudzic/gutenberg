1.24.0
------
<<<<<<< HEAD
* New block: Latest Posts
=======
* [Android] Can now scroll post when in landscape orientation with the soft keyboard displayed
>>>>>>> d514b1d8

1.23.0
------
* New block: Group
* Add support for upload options in Gallery block
* Add support for size options in the Image block
* New block: Button
* Add scroll support inside block picker and block settings
* [Android] Fix issue preventing correct placeholder image from displaying during image upload
* [iOS] Fix diplay of large numbers on ordered lists
* Fix issue where adding emojis to the post title add strong HTML elements to the title of the post
* [iOS] Fix issue where alignment of paragraph blocks was not always being respected when splitting the paragraph or reading the post's html content.
* We’ve introduced a new toolbar that floats above the block you’re editing, which makes navigating your blocks easier — especially complex ones.

1.22.0
------
* Make inserter to show options on long-press to add before/after
* Retry displaying image when connectivity restores
* [iOS] Show an "Edit" button overlay on selected image blocks
* [Android] Fix blank post when sharing media from another app
* Add support for image size options in the gallery block
* Fix issue that sometimes prevented merging paragraph blocks

1.21.0
------
* Reduced padding around text on Rich Text based blocks.
* [Android] Improved stability on very long posts.

1.20.0
------
* Fix bug where image placeholders would sometimes not be shown
* Fix crash on undo
* Style fixes on the navigation UI
* [iOS] Fix focus issue
* New block: Shortcode. You can now create and edit Shortcode blocks in the editor.

1.19.0
------
* Add support for changing Settings in List Block.
* [iOS] Fix crash dismissing bottom-sheet after device rotation.
* [Android] Add support for Preformatted block.
* New block: Gallery. You can now create image galleries using WordPress Media library. Upload feature is coming soon.
* Add support for Video block settings

1.18.0
------
* [iOS] Added native fullscreen preview when clicking image from Image Block
* New block: Spacer

1.17.0
------
* Include block title in Unsupported block's UI
* Show new-block-indicator when no blocks at all and when at the last block
* Use existing links in the clipboard to prefill url field when inserting new link.
* Media & Text block alignment options
* Add alignment controls for paragraph blocks
* [iOS] Fix issue where the keyboard would not capitalize sentences correctly on some cases.
* [iOS] Support for Pexels image library
* [Android] Added native fullscreen preview when clicking image from Image Block
* [iOS] Add support for Preformatted block.
* [Android] Fix issue when removing image/page break block crashes the app

1.16.1
------
* [iOS] Fix tap on links bug that reappear on iOS 13.2

1.16.0
------
* [Android] Add support for pexels images
* Add left, center, and right image alignment controls
1.15.3
------
* [iOS] Fix a layout bug in RCTAztecView in iOS 13.2

1.15.2
------
* Fix issue when copy/paste photos from other apps, was not inserting an image on the post.
* Fix issue where the block inserter layout wasn't correct after device rotation.

1.15.0
------
* Fix issue when multiple media selection adds only one image or video block on Android
* Fix issue when force Touch app shortcut doesn't work properly selecting "New Photo Post" on iOS
* Add Link Target (Open in new tab) to Image Block.
* [iOS] DarkMode improvements.
* [iOS] Update to iOS 11 and Swift 5
* New block: Media & Text

1.14.0
------
* Fix a bug on iOS 13.0 were tapping on a link opens Safari
* Fix a link editing issue, where trying to add a empty link at the start of another link would remove the existing link.
* Fix missing content on long posts in html mode on Android

1.12.0
------
* Add rich text styling to video captions
* Prevent keyboard dismissal when switching between caption and text block on Android
* Blocks that would be replaced are now hidden when add block bottom sheet displays
* Tapping on empty editor area now always inserts new block at end of post

1.11.0
------
* Toolbar scroll position now resets when its content changes.
* Dark Mode for iOS.

1.10.0
------
* Adding a block from the post title now shows the add block here indicator.
* Deselect post title any time a block is added
* Fix loss of center alignment in image captions on Android

1.9.0
------
* Enable video block on Android platform
* Tapping on an empty editor area will create a new paragraph block
* Fix content loss issue when loading unsupported blocks containing inner blocks.
* Adding a block from the Post Title now inserts the block at the top of the Post.

1.8.0
------
* Fix pasting simple text on Post Title
* Remove editable empty line after list on the List block
* Performance improvements on rich text editing

1.7.0
------
* Fixed keyboard flickering issue after pressing Enter repeatedly on the Post Title.
* New blocks are available: video/quote/more

1.6.0
------
* Fixed issue with link settings where “Open in New Tab” was always OFF on open.
* Added UI to display a warning when a block has invalid content.<|MERGE_RESOLUTION|>--- conflicted
+++ resolved
@@ -1,10 +1,7 @@
 1.24.0
 ------
-<<<<<<< HEAD
 * New block: Latest Posts
-=======
 * [Android] Can now scroll post when in landscape orientation with the soft keyboard displayed
->>>>>>> d514b1d8
 
 1.23.0
 ------

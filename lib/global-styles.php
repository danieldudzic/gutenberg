<?php
/**
 * Bootstraps Global Styles.
 *
 * @package gutenberg
 */

/**
 * Returns the theme presets registered via add_theme_support, if any.
 *
 * @param array $settings Existing editor settings.
 *
 * @return array Config that adheres to the theme.json schema.
 */
function gutenberg_experimental_global_styles_get_theme_support_settings( $settings ) {
	$all_blocks                                = WP_Theme_JSON::ALL_BLOCKS_NAME;
	$theme_settings                            = array();
	$theme_settings['settings']                = array();
	$theme_settings['settings'][ $all_blocks ] = array();

	// Deprecated theme supports.
	if ( isset( $settings['disableCustomColors'] ) ) {
		if ( ! isset( $theme_settings['settings'][ $all_blocks ]['color'] ) ) {
			$theme_settings['settings'][ $all_blocks ]['color'] = array();
		}
		$theme_settings['settings'][ $all_blocks ]['color']['custom'] = ! $settings['disableCustomColors'];
	}

	if ( isset( $settings['disableCustomGradients'] ) ) {
		if ( ! isset( $theme_settings['settings'][ $all_blocks ]['color'] ) ) {
			$theme_settings['settings'][ $all_blocks ]['color'] = array();
		}
		$theme_settings['settings'][ $all_blocks ]['color']['customGradient'] = ! $settings['disableCustomGradients'];
	}

	if ( isset( $settings['disableCustomFontSizes'] ) ) {
		if ( ! isset( $theme_settings['settings'][ $all_blocks ]['typography'] ) ) {
			$theme_settings['settings'][ $all_blocks ]['typography'] = array();
		}
		$theme_settings['settings'][ $all_blocks ]['typography']['customFontSize'] = ! $settings['disableCustomFontSizes'];
	}

	if ( isset( $settings['enableCustomLineHeight'] ) ) {
		if ( ! isset( $theme_settings['settings'][ $all_blocks ]['typography'] ) ) {
			$theme_settings['settings'][ $all_blocks ]['typography'] = array();
		}
		$theme_settings['settings'][ $all_blocks ]['typography']['customLineHeight'] = $settings['enableCustomLineHeight'];
	}

	if ( isset( $settings['enableCustomUnits'] ) ) {
		if ( ! isset( $theme_settings['settings'][ $all_blocks ]['spacing'] ) ) {
			$theme_settings['settings'][ $all_blocks ]['spacing'] = array();
		}
		$theme_settings['settings'][ $all_blocks ]['spacing']['units'] = ( true === $settings['enableCustomUnits'] ) ?
			array( 'px', 'em', 'rem', 'vh', 'vw' ) :
			$settings['enableCustomUnits'];
	}

	if ( isset( $settings['colors'] ) ) {
		if ( ! isset( $theme_settings['settings'][ $all_blocks ]['color'] ) ) {
			$theme_settings['settings'][ $all_blocks ]['color'] = array();
		}
		$theme_settings['settings'][ $all_blocks ]['color']['palette'] = $settings['colors'];
	}

	if ( isset( $settings['gradients'] ) ) {
		if ( ! isset( $theme_settings['settings'][ $all_blocks ]['color'] ) ) {
			$theme_settings['settings'][ $all_blocks ]['color'] = array();
		}
		$theme_settings['settings'][ $all_blocks ]['color']['gradients'] = $settings['gradients'];
	}

	if ( isset( $settings['fontSizes'] ) ) {
		$font_sizes = $settings['fontSizes'];
		// Back-compatibility for presets without units.
		foreach ( $font_sizes as $key => $font_size ) {
			if ( is_numeric( $font_size['size'] ) ) {
				$font_sizes[ $key ]['size'] = $font_size['size'] . 'px';
			}
		}
		if ( ! isset( $theme_settings['settings'][ $all_blocks ]['typography'] ) ) {
			$theme_settings['settings'][ $all_blocks ]['typography'] = array();
		}
		$theme_settings['settings'][ $all_blocks ]['typography']['fontSizes'] = $font_sizes;
	}

	// This allows to make the plugin work with WordPress 5.7 beta
	// as well as lower versions. The second check can be removed
	// as soon as the minimum WordPress version for the plugin
	// is bumped to 5.7.
	if ( isset( $settings['enableCustomSpacing'] ) ) {
		if ( ! isset( $theme_settings['settings'][ $all_blocks ]['spacing'] ) ) {
			$theme_settings['settings'][ $all_blocks ]['spacing'] = array();
		}
		$theme_settings['settings'][ $all_blocks ]['spacing']['customPadding'] = $settings['enableCustomSpacing'];
	} elseif ( current( (array) get_theme_support( 'custom-spacing' ) ) ) {
		if ( ! isset( $theme_settings['settings'][ $all_blocks ]['spacing'] ) ) {
			$theme_settings['settings'][ $all_blocks ]['spacing'] = array();
		}
		$theme_settings['settings'][ $all_blocks ]['spacing']['customPadding'] = true;
	}

	// Things that didn't land in core yet, so didn't have a setting assigned.
	if ( current( (array) get_theme_support( 'experimental-link-color' ) ) ) {
		if ( ! isset( $theme_settings['settings'][ $all_blocks ]['color'] ) ) {
			$theme_settings['settings'][ $all_blocks ]['color'] = array();
		}
		$theme_settings['settings'][ $all_blocks ]['color']['link'] = true;
	}

	return $theme_settings;
}

/**
 * Takes a tree adhering to the theme.json schema and generates
 * the corresponding stylesheet.
 *
 * @param WP_Theme_JSON $tree Input tree.
 * @param string        $type Type of stylesheet we want accepts 'all', 'block_styles', and 'css_variables'.
 *
 * @return string Stylesheet.
 */
function gutenberg_experimental_global_styles_get_stylesheet( $tree, $type = 'all' ) {
	// Check if we can use cached.
	$can_use_cached = (
		( 'all' === $type ) &&
		( ! defined( 'WP_DEBUG' ) || ! WP_DEBUG ) &&
		( ! defined( 'SCRIPT_DEBUG' ) || ! SCRIPT_DEBUG ) &&
		( ! defined( 'REST_REQUEST' ) || ! REST_REQUEST ) &&
		! is_admin()
	);

	if ( $can_use_cached ) {
		// Check if we have the styles already cached.
		$cached = get_transient( 'global_styles' );
		if ( $cached ) {
			return $cached;
		}
	}

	$stylesheet = $tree->get_stylesheet( $type );

	if ( ( 'all' === $type || 'block_styles' === $type ) && WP_Theme_JSON_Resolver::theme_has_support() ) {
		// To support all themes, we added in the block-library stylesheet
		// a style rule such as .has-link-color a { color: var(--wp--style--color--link, #00e); }
		// so that existing link colors themes used didn't break.
		// We add this here to make it work for themes that opt-in to theme.json
		// In the future, we may do this differently.
		$stylesheet .= 'a{color:var(--wp--style--color--link, #00e);}';
	}

	if ( $can_use_cached ) {
		// Cache for a minute.
		// This cache doesn't need to be any longer, we only want to avoid spikes on high-traffic sites.
		set_transient( 'global_styles', $stylesheet, MINUTE_IN_SECONDS );
	}

	return $stylesheet;
}

/**
 * Fetches the preferences for each origin (core, theme, user)
 * and enqueues the resulting stylesheet.
 */
function gutenberg_experimental_global_styles_enqueue_assets() {
	if ( ! WP_Theme_JSON_Resolver::theme_has_support() ) {
		return;
	}

	$settings           = gutenberg_get_common_block_editor_settings();
	$theme_support_data = gutenberg_experimental_global_styles_get_theme_support_settings( $settings );

	$all = WP_Theme_JSON_Resolver::get_merged_data( $theme_support_data );

	$stylesheet = gutenberg_experimental_global_styles_get_stylesheet( $all );
	if ( empty( $stylesheet ) ) {
		return;
	}

	wp_register_style( 'global-styles', false, array(), true, true );
	wp_add_inline_style( 'global-styles', $stylesheet );
	wp_enqueue_style( 'global-styles' );
}

/**
 * Adds the necessary data for the Global Styles client UI to the block settings.
 *
 * @param array $settings Existing block editor settings.
 * @return array New block editor settings
 */
function gutenberg_experimental_global_styles_settings( $settings ) {
	$theme_support_data = gutenberg_experimental_global_styles_get_theme_support_settings( $settings );
	unset( $settings['colors'] );
	unset( $settings['disableCustomColors'] );
	unset( $settings['disableCustomFontSizes'] );
	unset( $settings['disableCustomGradients'] );
	unset( $settings['enableCustomLineHeight'] );
	unset( $settings['enableCustomUnits'] );
	unset( $settings['enableCustomSpacing'] );
	unset( $settings['fontSizes'] );
	unset( $settings['gradients'] );

	$origin = 'theme';
	if (
		WP_Theme_JSON_Resolver::theme_has_support() &&
		gutenberg_is_fse_theme()
	) {
		// Only lookup for the user data if we need it.
		$origin = 'user';
	}
	$tree = WP_Theme_JSON_Resolver::get_merged_data( $theme_support_data, $origin );

	// STEP 1: ADD FEATURES
	//
	// These need to be always added to the editor settings,
	// even for themes that don't support theme.json.
	// An example of this is that the presets are configured
	// from the theme support data.
	$settings['__experimentalFeatures'] = $tree->get_settings();

	// STEP 2 - IF EDIT-SITE, ADD DATA REQUIRED FOR GLOBAL STYLES SIDEBAR
	//
	// In the site editor, the user can change styles, so the client
	// needs the ability to create them. Hence, we pass it some data
	// for this: base styles (core+theme) and the ID of the user CPT.
	$screen = get_current_screen();
	if (
		! empty( $screen ) &&
		function_exists( 'gutenberg_is_edit_site_page' ) &&
		gutenberg_is_edit_site_page( $screen->id ) &&
		WP_Theme_JSON_Resolver::theme_has_support() &&
		gutenberg_is_fse_theme()
	) {
		$user_cpt_id = WP_Theme_JSON_Resolver::get_user_custom_post_type_id();
		$base_styles = WP_Theme_JSON_Resolver::get_merged_data( $theme_support_data, 'theme' )->get_raw_data();

		$settings['__experimentalGlobalStylesUserEntityId'] = $user_cpt_id;
		$settings['__experimentalGlobalStylesBaseStyles']   = $base_styles;
	} elseif ( WP_Theme_JSON_Resolver::theme_has_support() ) {
		// STEP 3 - ADD STYLES IF THEME HAS SUPPORT
		//
		// If we are in a block editor context, but not in edit-site,
		// we add the styles via the settings, so the editor knows that
		// some of these should be added the wrapper class,
		// as if they were added via add_editor_styles.
		$settings['styles'][] = array(
			'css'                     => gutenberg_experimental_global_styles_get_stylesheet( $tree, 'css_variables' ),
			'__experimentalNoWrapper' => true,
		);
		$settings['styles'][] = array(
			'css' => gutenberg_experimental_global_styles_get_stylesheet( $tree, 'block_styles' ),
		);
	}

	return $settings;
}

/**
 * Register CPT to store/access user data.
 *
 * @return array|undefined
 */
function gutenberg_experimental_global_styles_register_user_cpt() {
	if ( ! WP_Theme_JSON_Resolver::theme_has_support() ) {
		return;
	}

	WP_Theme_JSON_Resolver::register_user_custom_post_type();
}

add_action( 'init', 'gutenberg_experimental_global_styles_register_user_cpt' );
add_filter( 'block_editor_settings', 'gutenberg_experimental_global_styles_settings', PHP_INT_MAX );
add_action( 'wp_enqueue_scripts', 'gutenberg_experimental_global_styles_enqueue_assets' );


/**
 * Sanitizes global styles user content removing unsafe rules.
 *
 * @param string $content Post content to filter.
 * @return string Filtered post content with unsafe rules removed.
 */
function gutenberg_global_styles_filter_post( $content ) {
	$decoded_data        = json_decode( stripslashes( $content ), true );
	$json_decoding_error = json_last_error();
	if (
		JSON_ERROR_NONE === $json_decoding_error &&
		is_array( $decoded_data ) &&
		isset( $decoded_data['isGlobalStylesUserThemeJSON'] ) &&
		$decoded_data['isGlobalStylesUserThemeJSON']
	) {
		unset( $decoded_data['isGlobalStylesUserThemeJSON'] );
		$theme_json = new WP_Theme_JSON( $decoded_data );
		$theme_json->remove_insecure_properties();
		$data_to_encode                                = $theme_json->get_raw_data();
		$data_to_encode['isGlobalStylesUserThemeJSON'] = true;
		return wp_json_encode( $data_to_encode );
	}
	return $content;
}

/**
 * Adds the filters to filter global styles user theme.json.
 */
function gutenberg_global_styles_kses_init_filters() {
	add_filter( 'content_save_pre', 'gutenberg_global_styles_filter_post' );
}

/**
 * Removes the filters to filter global styles user theme.json.
 */
function gutenberg_global_styles_kses_remove_filters() {
	remove_filter( 'content_save_pre', 'gutenberg_global_styles_filter_post' );
}

/**
 * Register global styles kses filters if the user does not have unfiltered_html capability.
 *
 * @uses render_block_core_navigation()
 * @throws WP_Error An WP_Error exception parsing the block definition.
 */
function gutenberg_global_styles_kses_init() {
	gutenberg_global_styles_kses_remove_filters();
	if ( ! current_user_can( 'unfiltered_html' ) ) {
		gutenberg_global_styles_kses_init_filters();
	}
}

/**
 * This filter is the last being executed on force_filtered_html_on_import.
 * If the input of the filter is true it means we are in an import situation and should
 * enable kses, independently of the user capabilities.
 * So in that case we call gutenberg_global_styles_kses_init_filters;
 *
 * @param string $arg Input argument of the filter.
 * @return string Exactly what was passed as argument.
 */
<<<<<<< HEAD
function gutenberg_experimental_global_styles_settings( $settings ) {
	$merged = gutenberg_experimental_global_styles_get_merged_origins();

	// STEP 1: ADD FEATURES
	// These need to be added to settings always.
	// We also need to unset the deprecated settings defined by core.
	$settings['__experimentalFeatures'] = gutenberg_experimental_global_styles_get_editor_features( $merged );

	unset( $settings['disableCustomColors'] );
	unset( $settings['disableCustomGradients'] );
	unset( $settings['disableCustomFontSizes'] );
	unset( $settings['enableCustomLineHeight'] );

	// STEP 2 - IF EDIT-SITE, ADD DATA REQUIRED FOR GLOBAL STYLES SIDEBAR
	// The client needs some information to be able to access/update the user styles.
	// We only do this if the theme has support for theme.json, though,
	// as an indicator that the theme will know how to combine this with its stylesheet.
	if ( gutenberg_experimental_global_styles_has_theme_json_support() ) {
		$settings['__experimentalGlobalStylesUserEntityId'] = gutenberg_experimental_global_styles_get_user_cpt_id();
		$settings['__experimentalGlobalStylesContexts']     = gutenberg_experimental_global_styles_get_block_data();
		$settings['__experimentalGlobalStylesBaseStyles']   = gutenberg_experimental_global_styles_merge_trees(
			gutenberg_experimental_global_styles_get_core(),
			gutenberg_experimental_global_styles_get_theme()
		);
	} else {
		// STEP 3 - OTHERWISE, ADD STYLES
		//
		// If we are in a block editor context, but not in edit-site,
		// we need to add the styles via the settings. This is because
		// we want them processed as if they were added via add_editor_styles,
		// which adds the editor wrapper class.
		$settings['styles'][] = array( 'css' => gutenberg_experimental_global_styles_get_stylesheet( $merged ) );
=======
function gutenberg_global_styles_force_filtered_html_on_import_filter( $arg ) {
	// force_filtered_html_on_import is true we need to init the global styles kses filters.
	if ( $arg ) {
		gutenberg_global_styles_kses_init_filters();
>>>>>>> 06f741e5
	}
	return $arg;
}

/**
 * This filter is the last being executed on force_filtered_html_on_import.
 * If the input of the filter is true it means we are in an import situation and should
 * enable kses, independently of the user capabilities.
 * So in that case we call gutenberg_global_styles_kses_init_filters;
 *
 * @param bool $allow_css       Whether the CSS in the test string is considered safe.
 * @param bool $css_test_string The CSS string to test..
 * @return bool If $allow_css is true it returns true.
 * If $allow_css is false and the CSS rule is referencing a WordPress css variable it returns true.
 * Otherwise the function return false.
 */
function gutenberg_global_styles_include_support_for_wp_variables( $allow_css, $css_test_string ) {
	if ( $allow_css ) {
		return $allow_css;
	}
	$allowed_preset_attributes = array(
		'background',
		'background-color',
		'color',
		'font-family',
		'font-size',
	);
	$parts                     = explode( ':', $css_test_string, 2 );

	if ( ! in_array( trim( $parts[0] ), $allowed_preset_attributes, true ) ) {
		return $allow_css;
	}
	return ! ! preg_match( '/^var\(--wp-[a-zA-Z0-9\-]+\)$/', trim( $parts[1] ) );
}


add_action( 'init', 'gutenberg_global_styles_kses_init' );
add_action( 'set_current_user', 'gutenberg_global_styles_kses_init' );
add_filter( 'force_filtered_html_on_import', 'gutenberg_global_styles_force_filtered_html_on_import_filter', 999 );
add_filter( 'safecss_filter_attr_allow_css', 'gutenberg_global_styles_include_support_for_wp_variables', 10, 2 );
// This filter needs to be executed last.
<|MERGE_RESOLUTION|>--- conflicted
+++ resolved
@@ -223,11 +223,15 @@
 	// In the site editor, the user can change styles, so the client
 	// needs the ability to create them. Hence, we pass it some data
 	// for this: base styles (core+theme) and the ID of the user CPT.
-	$screen = get_current_screen();
+	// $screen = get_current_screen();
+	// if (
+	// 	! empty( $screen ) &&
+	// 	function_exists( 'gutenberg_is_edit_site_page' ) &&
+	// 	gutenberg_is_edit_site_page( $screen->id ) &&
+	// 	WP_Theme_JSON_Resolver::theme_has_support() &&
+	// 	gutenberg_is_fse_theme()
+	// ) {
 	if (
-		! empty( $screen ) &&
-		function_exists( 'gutenberg_is_edit_site_page' ) &&
-		gutenberg_is_edit_site_page( $screen->id ) &&
 		WP_Theme_JSON_Resolver::theme_has_support() &&
 		gutenberg_is_fse_theme()
 	) {
@@ -334,45 +338,10 @@
  * @param string $arg Input argument of the filter.
  * @return string Exactly what was passed as argument.
  */
-<<<<<<< HEAD
-function gutenberg_experimental_global_styles_settings( $settings ) {
-	$merged = gutenberg_experimental_global_styles_get_merged_origins();
-
-	// STEP 1: ADD FEATURES
-	// These need to be added to settings always.
-	// We also need to unset the deprecated settings defined by core.
-	$settings['__experimentalFeatures'] = gutenberg_experimental_global_styles_get_editor_features( $merged );
-
-	unset( $settings['disableCustomColors'] );
-	unset( $settings['disableCustomGradients'] );
-	unset( $settings['disableCustomFontSizes'] );
-	unset( $settings['enableCustomLineHeight'] );
-
-	// STEP 2 - IF EDIT-SITE, ADD DATA REQUIRED FOR GLOBAL STYLES SIDEBAR
-	// The client needs some information to be able to access/update the user styles.
-	// We only do this if the theme has support for theme.json, though,
-	// as an indicator that the theme will know how to combine this with its stylesheet.
-	if ( gutenberg_experimental_global_styles_has_theme_json_support() ) {
-		$settings['__experimentalGlobalStylesUserEntityId'] = gutenberg_experimental_global_styles_get_user_cpt_id();
-		$settings['__experimentalGlobalStylesContexts']     = gutenberg_experimental_global_styles_get_block_data();
-		$settings['__experimentalGlobalStylesBaseStyles']   = gutenberg_experimental_global_styles_merge_trees(
-			gutenberg_experimental_global_styles_get_core(),
-			gutenberg_experimental_global_styles_get_theme()
-		);
-	} else {
-		// STEP 3 - OTHERWISE, ADD STYLES
-		//
-		// If we are in a block editor context, but not in edit-site,
-		// we need to add the styles via the settings. This is because
-		// we want them processed as if they were added via add_editor_styles,
-		// which adds the editor wrapper class.
-		$settings['styles'][] = array( 'css' => gutenberg_experimental_global_styles_get_stylesheet( $merged ) );
-=======
 function gutenberg_global_styles_force_filtered_html_on_import_filter( $arg ) {
 	// force_filtered_html_on_import is true we need to init the global styles kses filters.
 	if ( $arg ) {
 		gutenberg_global_styles_kses_init_filters();
->>>>>>> 06f741e5
 	}
 	return $arg;
 }

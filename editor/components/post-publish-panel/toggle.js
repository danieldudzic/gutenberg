--- conflicted
+++ resolved
@@ -6,11 +6,7 @@
 /**
  * WordPress Dependencies
  */
-<<<<<<< HEAD
-import { Button, withAPIData, ifCondition } from '@wordpress/components';
-=======
-import { Button } from '@wordpress/components';
->>>>>>> ca2b3d3d
+import { Button, ifCondition } from '@wordpress/components';
 import { compose } from '@wordpress/element';
 import { __ } from '@wordpress/i18n';
 import { withSelect } from '@wordpress/data';
@@ -91,15 +87,5 @@
 			isPostPublishable: get( getPostType( postType ), [ 'publishable' ], true ),
 		};
 	} ),
-<<<<<<< HEAD
-	withAPIData( ( props ) => {
-		const { postType } = props;
-
-		return {
-			user: `/wp/v2/users/me?post_type=${ postType }&context=edit`,
-		};
-	} ),
 	ifCondition( ( { isPostPublishable } ) => isPostPublishable ),
-=======
->>>>>>> ca2b3d3d
 ] )( PostPublishPanelToggle );
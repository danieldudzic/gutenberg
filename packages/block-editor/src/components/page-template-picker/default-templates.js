/**
 * WordPress dependencies
 */
import { createBlock } from '@wordpress/blocks';

/**
 * External dependencies
 */
import { map } from 'lodash';
import memoize from 'memize';

<<<<<<< HEAD
const defaultTemplates = [
	{
		name: 'About',
		icon: '👋',
		content: `
			<!-- wp:paragraph {"align":"left"} -->
			<p class="has-text-align-left">Visitors will want to know who is on the other side of the page. Use this space to write about yourself, your site, your business, or anything you want. Use the testimonials below to quote others, talking about the same thing – in their own words.</p>
			<!-- /wp:paragraph -->

			<!-- wp:paragraph {"align":"left"} -->
			<p class="has-text-align-left">This is sample content, included with the template to illustrate its features. Remove or replace it with your own words and media.</p>
			<!-- /wp:paragraph -->

			<!-- wp:heading {"align":"center","level":3} -->
			<h3 class="has-text-align-center">What People Say</h3>
			<!-- /wp:heading -->

			<!-- wp:quote -->
			<blockquote class="wp-block-quote"><p>The way to get started is to quit talking and begin doing.</p><cite>Walt Disney</cite></blockquote>
			<!-- /wp:quote -->

			<!-- wp:quote -->
			<blockquote class="wp-block-quote"><p>It is our choices, Harry, that show what we truly are, far more than our abilities.</p><cite>J. K. Rowling</cite></blockquote>
			<!-- /wp:quote -->

			<!-- wp:quote -->
			<blockquote class="wp-block-quote"><p>Don't cry because it's over, smile because it happened.</p><cite>Dr. Seuss</cite></blockquote>
			<!-- /wp:quote -->

			<!-- wp:separator {"className":"is-style-wide"} -->
			<hr class="wp-block-separator is-style-wide"/>
			<!-- /wp:separator -->

			<!-- wp:heading {"align":"center"} -->
			<h2 class="has-text-align-center">Let’s build something together.</h2>
			<!-- /wp:heading -->

			<!-- wp:paragraph {"align":"center","textColor":"primary"} -->
			<p class="has-text-color has-text-align-center has-primary-color"><strong><a href="#">Get in touch!</a></strong></p>
			<!-- /wp:paragraph -->

			<!-- wp:separator {"className":"is-style-wide"} -->
			<hr class="wp-block-separator is-style-wide"/>
			<!-- /wp:separator -->
		`,
	},
	{
		name: 'Contact',
		icon: '✉️',
		content: `
			<!-- wp:paragraph {"align":"left"} -->
			<p class="has-text-align-left">Let's talk 👋 Don't hesitate to reach out with the contact information below, or send a message using the form.</p>
			<!-- /wp:paragraph -->

			<!-- wp:heading {"align":"left"} -->
			<h2 class="has-text-align-left">Get in Touch</h2>
			<!-- /wp:heading -->

			<!-- wp:paragraph -->
			<p>10 Street Road</p>
			<!-- /wp:paragraph -->

			<!-- wp:paragraph -->
			<p>City,  10100</p>
			<!-- /wp:paragraph -->

			<!-- wp:paragraph -->
			<p>USA</p>
			<!-- /wp:paragraph -->

			<!-- wp:paragraph -->
			<p><a href="mailto:mail@example.com">mail@example.com</a></p>
			<!-- /wp:paragraph -->

			<!-- wp:paragraph -->
			<p><a href="tel:5555551234">(555) 555 1234</a></p>
			<!-- /wp:paragraph -->
		`,
	},
];
=======
/**
 * Internal dependencies
 */
import { About, Contact, Portfolio, Services, Team } from './templates';

const defaultTemplates = [ About, Contact, Portfolio, Services, Team ];

const createInnerBlocks = ( { name, attributes, innerBlocks } ) => {
	return createBlock(
		name,
		attributes,
		map( innerBlocks, createInnerBlocks )
	);
};

const createBlocks = ( template ) => {
	return template.map( ( { name, attributes, innerBlocks } ) => {
		return createBlock(
			name,
			attributes,
			map( innerBlocks, createInnerBlocks )
		);
	} );
};
>>>>>>> 251bab45

const parsedTemplates = memoize( () =>
	defaultTemplates.map( ( template ) => ( {
		...template,
<<<<<<< HEAD
		blocks: parse( template.content ),
=======
		blocks: createBlocks( template.content ),
>>>>>>> 251bab45
	} ) )
);

export default parsedTemplates;<|MERGE_RESOLUTION|>--- conflicted
+++ resolved
@@ -9,88 +9,6 @@
 import { map } from 'lodash';
 import memoize from 'memize';
 
-<<<<<<< HEAD
-const defaultTemplates = [
-	{
-		name: 'About',
-		icon: '👋',
-		content: `
-			<!-- wp:paragraph {"align":"left"} -->
-			<p class="has-text-align-left">Visitors will want to know who is on the other side of the page. Use this space to write about yourself, your site, your business, or anything you want. Use the testimonials below to quote others, talking about the same thing – in their own words.</p>
-			<!-- /wp:paragraph -->
-
-			<!-- wp:paragraph {"align":"left"} -->
-			<p class="has-text-align-left">This is sample content, included with the template to illustrate its features. Remove or replace it with your own words and media.</p>
-			<!-- /wp:paragraph -->
-
-			<!-- wp:heading {"align":"center","level":3} -->
-			<h3 class="has-text-align-center">What People Say</h3>
-			<!-- /wp:heading -->
-
-			<!-- wp:quote -->
-			<blockquote class="wp-block-quote"><p>The way to get started is to quit talking and begin doing.</p><cite>Walt Disney</cite></blockquote>
-			<!-- /wp:quote -->
-
-			<!-- wp:quote -->
-			<blockquote class="wp-block-quote"><p>It is our choices, Harry, that show what we truly are, far more than our abilities.</p><cite>J. K. Rowling</cite></blockquote>
-			<!-- /wp:quote -->
-
-			<!-- wp:quote -->
-			<blockquote class="wp-block-quote"><p>Don't cry because it's over, smile because it happened.</p><cite>Dr. Seuss</cite></blockquote>
-			<!-- /wp:quote -->
-
-			<!-- wp:separator {"className":"is-style-wide"} -->
-			<hr class="wp-block-separator is-style-wide"/>
-			<!-- /wp:separator -->
-
-			<!-- wp:heading {"align":"center"} -->
-			<h2 class="has-text-align-center">Let’s build something together.</h2>
-			<!-- /wp:heading -->
-
-			<!-- wp:paragraph {"align":"center","textColor":"primary"} -->
-			<p class="has-text-color has-text-align-center has-primary-color"><strong><a href="#">Get in touch!</a></strong></p>
-			<!-- /wp:paragraph -->
-
-			<!-- wp:separator {"className":"is-style-wide"} -->
-			<hr class="wp-block-separator is-style-wide"/>
-			<!-- /wp:separator -->
-		`,
-	},
-	{
-		name: 'Contact',
-		icon: '✉️',
-		content: `
-			<!-- wp:paragraph {"align":"left"} -->
-			<p class="has-text-align-left">Let's talk 👋 Don't hesitate to reach out with the contact information below, or send a message using the form.</p>
-			<!-- /wp:paragraph -->
-
-			<!-- wp:heading {"align":"left"} -->
-			<h2 class="has-text-align-left">Get in Touch</h2>
-			<!-- /wp:heading -->
-
-			<!-- wp:paragraph -->
-			<p>10 Street Road</p>
-			<!-- /wp:paragraph -->
-
-			<!-- wp:paragraph -->
-			<p>City,  10100</p>
-			<!-- /wp:paragraph -->
-
-			<!-- wp:paragraph -->
-			<p>USA</p>
-			<!-- /wp:paragraph -->
-
-			<!-- wp:paragraph -->
-			<p><a href="mailto:mail@example.com">mail@example.com</a></p>
-			<!-- /wp:paragraph -->
-
-			<!-- wp:paragraph -->
-			<p><a href="tel:5555551234">(555) 555 1234</a></p>
-			<!-- /wp:paragraph -->
-		`,
-	},
-];
-=======
 /**
  * Internal dependencies
  */
@@ -115,16 +33,11 @@
 		);
 	} );
 };
->>>>>>> 251bab45
 
 const parsedTemplates = memoize( () =>
 	defaultTemplates.map( ( template ) => ( {
 		...template,
-<<<<<<< HEAD
-		blocks: parse( template.content ),
-=======
 		blocks: createBlocks( template.content ),
->>>>>>> 251bab45
 	} ) )
 );
 

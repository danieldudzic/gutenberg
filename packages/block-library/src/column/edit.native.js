/**
 * External dependencies
 */
import { View } from 'react-native';

/**
 * WordPress dependencies
 */
import { withSelect } from '@wordpress/data';
import { compose, withPreferredColorScheme } from '@wordpress/compose';
import {
	InnerBlocks,
	BlockControls,
	BlockVerticalAlignmentToolbar,
	InspectorControls,
} from '@wordpress/block-editor';
import {
	PanelBody,
	RangeControl,
<<<<<<< HEAD
	UnsupportedFooterControl,
=======
	FooterMessageControl,
>>>>>>> 39d50867
} from '@wordpress/components';
import { __ } from '@wordpress/i18n';
/**
 * Internal dependencies
 */
import styles from './editor.scss';
import ColumnsPreview from './column-preview';
import { getColumnWidths } from '../columns/utils';

function ColumnEdit( {
	attributes,
	setAttributes,
	hasChildren,
	isSelected,
	getStylesFromColorScheme,
	isParentSelected,
	contentStyle,
	columns,
	columnCount,
	selectedColumnIndex,
} ) {
	const { verticalAlignment } = attributes;

	const updateAlignment = ( alignment ) => {
		setAttributes( { verticalAlignment: alignment } );
	};

	const onWidthChange = ( width ) => {
		setAttributes( {
			width,
		} );
	};

	const columnWidths = Object.values(
		getColumnWidths( columns, columnCount )
	);

	if ( ! isSelected && ! hasChildren ) {
		return (
			<View
				style={ [
					! isParentSelected &&
						getStylesFromColorScheme(
							styles.columnPlaceholder,
							styles.columnPlaceholderDark
						),
					contentStyle,
					styles.columnPlaceholderNotSelected,
				] }
			/>
		);
	}

	return (
		<>
			<BlockControls>
				<BlockVerticalAlignmentToolbar
					onChange={ updateAlignment }
					value={ verticalAlignment }
				/>
			</BlockControls>
			<InspectorControls>
				<PanelBody title={ __( 'Column settings' ) }>
					<RangeControl
<<<<<<< HEAD
						label={ __( 'Percentage width' ) }
=======
						label={ __( 'Width' ) }
>>>>>>> 39d50867
						min={ 1 }
						max={ 100 }
						value={ columnWidths[ selectedColumnIndex ] }
						onChange={ onWidthChange }
						toFixed={ 1 }
						rangePreview={
							<ColumnsPreview
								columnWidths={ columnWidths }
								selectedColumnIndex={ selectedColumnIndex }
							/>
						}
					/>
				</PanelBody>
				<PanelBody>
<<<<<<< HEAD
					<UnsupportedFooterControl
						label={ __(
							'Note: Column layout may vary between themes and screen sizes'
						) }
						textAlign="center"
=======
					<FooterMessageControl
						label={ __(
							'Note: Column layout may vary between themes and screen sizes'
						) }
>>>>>>> 39d50867
					/>
				</PanelBody>
			</InspectorControls>
			<View
				style={ [
					contentStyle,
					isSelected && hasChildren && styles.innerBlocksBottomSpace,
				] }
			>
				<InnerBlocks
					renderAppender={
						isSelected && InnerBlocks.ButtonBlockAppender
					}
				/>
			</View>
		</>
	);
}

function ColumnEditWrapper( props ) {
	const { verticalAlignment } = props.attributes;

	const getVerticalAlignmentRemap = ( alignment ) => {
		if ( ! alignment ) return styles.flexBase;
		return {
			...styles.flexBase,
			...styles[ `is-vertically-aligned-${ alignment }` ],
		};
	};

	return (
		<View style={ getVerticalAlignmentRemap( verticalAlignment ) }>
			<ColumnEdit { ...props } />
		</View>
	);
}

export default compose( [
	withSelect( ( select, { clientId } ) => {
		const {
			getBlockCount,
			getBlockRootClientId,
			getSelectedBlockClientId,
			getBlocks,
			getBlockOrder,
		} = select( 'core/block-editor' );

		const selectedBlockClientId = getSelectedBlockClientId();
		const isSelected = selectedBlockClientId === clientId;

		const parentId = getBlockRootClientId( clientId );
		const hasChildren = !! getBlockCount( clientId );
		const isParentSelected =
			selectedBlockClientId && selectedBlockClientId === parentId;

		const blockOrder = getBlockOrder( parentId );

		const selectedColumnIndex = blockOrder.indexOf( clientId );
		const columnCount = getBlockCount( parentId );
		const columns = getBlocks( parentId );

		return {
			hasChildren,
			isParentSelected,
			isSelected,
			selectedColumnIndex,
			columns,
			columnCount,
		};
	} ),
	withPreferredColorScheme,
] )( ColumnEditWrapper );<|MERGE_RESOLUTION|>--- conflicted
+++ resolved
@@ -17,11 +17,7 @@
 import {
 	PanelBody,
 	RangeControl,
-<<<<<<< HEAD
-	UnsupportedFooterControl,
-=======
 	FooterMessageControl,
->>>>>>> 39d50867
 } from '@wordpress/components';
 import { __ } from '@wordpress/i18n';
 /**
@@ -86,11 +82,7 @@
 			<InspectorControls>
 				<PanelBody title={ __( 'Column settings' ) }>
 					<RangeControl
-<<<<<<< HEAD
-						label={ __( 'Percentage width' ) }
-=======
 						label={ __( 'Width' ) }
->>>>>>> 39d50867
 						min={ 1 }
 						max={ 100 }
 						value={ columnWidths[ selectedColumnIndex ] }
@@ -105,18 +97,10 @@
 					/>
 				</PanelBody>
 				<PanelBody>
-<<<<<<< HEAD
-					<UnsupportedFooterControl
-						label={ __(
-							'Note: Column layout may vary between themes and screen sizes'
-						) }
-						textAlign="center"
-=======
 					<FooterMessageControl
 						label={ __(
 							'Note: Column layout may vary between themes and screen sizes'
 						) }
->>>>>>> 39d50867
 					/>
 				</PanelBody>
 			</InspectorControls>

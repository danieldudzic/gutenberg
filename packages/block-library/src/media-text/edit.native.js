--- conflicted
+++ resolved
@@ -131,17 +131,10 @@
 			attributes,
 			backgroundColor,
 			setAttributes,
-<<<<<<< HEAD
 			// isMobile,
 		} = this.props;
 		const {
 			// isStackedOnMobile,
-=======
-		//	isMobile,
-		} = this.props;
-		const {
-		//	isStackedOnMobile,
->>>>>>> 705d9115
 			mediaPosition,
 			mediaWidth,
 			verticalAlignment,
